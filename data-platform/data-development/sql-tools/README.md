--- conflicted
+++ resolved
@@ -1,53 +1,47 @@
-# Oracle SQL Tools 
-<<<<<<< HEAD
-This section covers Oracle SQL Tools: from SQL Developer Desktop to SQL Developer Web on GUI ADB Database Actions to SQLcl.
-Providing links to public useful documentation and articles/blogs written by Oracle SQL and Database Advocates and Product Managers.
-A SQL Clue Card is also provided.
-=======
->>>>>>> 9ac2510e
-
-# Table of Contents
-
-1. Team Publications
-2. Useful Links
-3. Reusable Assets Overview
-4. PMs Personal Websites
-
-# Team Publications
-<<<<<<< HEAD
-TBD
-=======
-
-- [Example](https://www.example.com)
->>>>>>> 9ac2510e
-
-# Useful Links
-- [SQL Developer](https://www.oracle.com/uk/database/sqldeveloper/)
-- [SQL Developer Releases](https://docs.oracle.com/en/database/oracle/sql-developer/)
-- [Oracle SQLcl](https://www.oracle.com/uk/database/sqldeveloper/technologies/sqlcl/)
-
-- The amazing [Dev Gym](https://devgym.oracle.com/pls/apex/f?p=10001:20011::::20011::) from PM Join the Oracle Dev Gym (FREE!) and build your Oracle technology muscles by taking workouts, quizzes and even entire classes on SQL, PL/SQL, database design, logic and more.
-- Dev Gym Workout Class [Getting Started on Oracle Cloud](https://devgym.oracle.com/pls/apex/f?p=10001:29:4444375111375:::29:P29_CLASS_ID:20342&cs=1qfK8bInptu93se5QM5iMzsT-iih_gFsY78j308d3ZUzrCzX2c0-kgiimo59pm0c_NblFShALC1oOB8MosiaSYQ)
-
-
-# SQL Best Practices
-TBD
-
-# Reusable Assets Overview
-TBD
-
-
-# PMs Personal Websites
-
-- [@ThatJeffSmith](https://www.thatjeffsmith.com/)
-- [SQL Blog by Chris Saxon](https://blogs.oracle.com/sql)
-- [The Magic of SQL by Chris Saxon - Youtube Channel](https://www.youtube.com/c/TheMagicofSQL)
-- [SQL and Database explained! By Connor McDonald - Youtube Channel](https://www.youtube.com/@DatabaseDude)
-
-# License
-
-Copyright (c) 2023 Oracle and/or its affiliates.
-
-Licensed under the Universal Permissive License (UPL), Version 1.0.
-
-See [LICENSE](https://github.com/oracle-devrel/technology-engineering/blob/folder-structure/LICENSE) for more details.
+# Oracle SQL Tools 
+
+This section covers Oracle SQL Tools: from SQL Developer Desktop to SQL Developer Web on GUI ADB Database Actions to SQLcl.
+Providing links to public useful documentation and articles/blogs written by Oracle SQL and Database Advocates and Product Managers.
+A SQL Clue Card is also provided.
+
+# Table of Contents
+
+1. Team Publications
+2. Useful Links
+3. Reusable Assets Overview
+4. PMs Personal Websites
+
+# Team Publications
+TBD
+
+
+# Useful Links
+- [SQL Developer](https://www.oracle.com/uk/database/sqldeveloper/)
+- [SQL Developer Releases](https://docs.oracle.com/en/database/oracle/sql-developer/)
+- [Oracle SQLcl](https://www.oracle.com/uk/database/sqldeveloper/technologies/sqlcl/)
+
+- The amazing [Dev Gym](https://devgym.oracle.com/pls/apex/f?p=10001:20011::::20011::) from PM Join the Oracle Dev Gym (FREE!) and build your Oracle technology muscles by taking workouts, quizzes and even entire classes on SQL, PL/SQL, database design, logic and more.
+- Dev Gym Workout Class [Getting Started on Oracle Cloud](https://devgym.oracle.com/pls/apex/f?p=10001:29:4444375111375:::29:P29_CLASS_ID:20342&cs=1qfK8bInptu93se5QM5iMzsT-iih_gFsY78j308d3ZUzrCzX2c0-kgiimo59pm0c_NblFShALC1oOB8MosiaSYQ)
+
+
+# SQL Best Practices
+TBD
+
+# Reusable Assets Overview
+TBD
+
+
+# PMs Personal Websites
+
+- [@ThatJeffSmith](https://www.thatjeffsmith.com/)
+- [SQL Blog by Chris Saxon](https://blogs.oracle.com/sql)
+- [The Magic of SQL by Chris Saxon - Youtube Channel](https://www.youtube.com/c/TheMagicofSQL)
+- [SQL and Database explained! By Connor McDonald - Youtube Channel](https://www.youtube.com/@DatabaseDude)
+
+# License
+
+Copyright (c) 2023 Oracle and/or its affiliates.
+
+Licensed under the Universal Permissive License (UPL), Version 1.0.
+
+See [LICENSE](https://github.com/oracle-devrel/technology-engineering/blob/folder-structure/LICENSE) for more details.