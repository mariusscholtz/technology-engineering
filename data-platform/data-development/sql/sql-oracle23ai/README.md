--- conflicted
+++ resolved
@@ -1,85 +1,9 @@
 
-# SQL Oracle Database 23ai 
-This section covers the new features introduced in the Oracle Database 23ai release, focusing on enhancements and functionalities in SQL for application development.
-
-## Features
-
-### Aggregation over INTERVAL Data Types
-- **Description**: Pass INTERVAL data types to SUM and AVG aggregate functions.
-- **Example**: ```sqlSELECT SUM(interval_column) FROM table_name;`
-
-### Client Describe Call Support for Tag Options
-- **Description**: Store and retrieve metadata about database objects using annotations.
-- **Example**: `ALTER TABLE table_name ANNOTATE 'key' = 'value';`
-
-### DEFAULT ON NULL for UPDATE Statements
-- **Description**: Define columns as DEFAULT ON NULL for update operations.
-- **Example**: `UPDATE table_name SET column_name = DEFAULT ON NULL WHERE condition;`
-
-### Data Quality Operators
-- **Description**: Introduces PHONIC_ENCODE and FUZZY_MATCH operators for string matching.
-- **Example**: `SELECT PHONIC_ENCODE('word'), FUZZY_MATCH('string1', 'string2') FROM dual;`
-
-### Data Use Case Domains
-- **Description**: Define and apply constraints for common values like credit card numbers.
-- **Example**: `CREATE DOMAIN email_domain AS VARCHAR2(255) CHECK (REGEXP_LIKE(value, '^[\w._%+-]+@[\w.-]+\.[a-zA-Z]{2,}$'));`
-
-### Direct Joins for UPDATE and DELETE Statements
-- **Description**: Join target tables in UPDATE and DELETE statements using the FROM clause.
-- **Example**: `UPDATE table1 SET column1 = table2.column2 FROM table2 WHERE table1.id = table2.id;`
-
-### GROUP BY Column Alias or Position
-- **Description**: Use column aliases or SELECT item positions in GROUP BY clauses.
-- **Example**: `SELECT column1 AS col1, SUM(column2) FROM table_name GROUP BY col1;`
-
-### IF [NOT] EXISTS Syntax Support
-- **Description**: Support for IF EXISTS and IF NOT EXISTS syntax in DDL operations.
-- **Example**: `CREATE TABLE IF NOT EXISTS table_name (column1 datatype);`
-
-### New Database Role for Application Developers
-- **Description**: Introduces DB_DEVELOPER_ROLE with necessary privileges for developers.
-- **Example**: `GRANT DB_DEVELOPER_ROLE TO user_name;`
-
-### Oracle SQL Access to Kafka
-- **Description**: Efficient access to data streams from Apache Kafka and OCI Streaming Service.
-- **Example**: `SELECT * FROM kafka_table WHERE topic = 'topic_name';`
-
-### SELECT Without FROM Clause
-- **Description**: Run SELECT expression-only queries without a FROM clause.
-- **Example**: `SELECT 1+1;`
-
-### SQL BOOLEAN Data Type
-- **Description**: Supports ISO SQL standard-compliant BOOLEAN data type.
-- **Example**: `CREATE TABLE table_name (column1 BOOLEAN);`
-
-### SQL UPDATE RETURN Clause Enhancements
-- **Description**: Enhanced RETURNING INTO clause for reporting old and new values.
-- **Example**: `UPDATE table_name SET column1 = 'new_value' RETURNING column1 INTO :old_value;`
-
-### Schema Annotations
-- **Description**: Store and retrieve metadata about database objects using name-value pairs.
-- **Example**: `ANNOTATE SCHEMA 'key' = 'value';`
-
-### Table Value Constructor
-- **Description**: Supports VALUES clause for SELECT, INSERT, and MERGE statements.
-- **Example**: `INSERT INTO table_name VALUES (1, 'value');`
-
-### Ubiquitous Search With DBMS_SEARCH Packages
-- **Description**: Index multiple schema objects for full-text search using DBMS_SEARCH.
-- **Example**: `EXEC DBMS_SEARCH.CREATE_INDEX('index_name', 'table_name');`
-
-Reviewed: 18.11.2024
-
-# Table of Contents
- 
-1. [Team Publications](#team-publications)
-2. [Useful Links](#useful-links)
-=======
 # Oracle 23ai
 
 This section covers the new features introduced in the Oracle Database 23ai release, focusing on enhancements and functionalities in SQL for application development.
 
-Reviewed: 24.10.2024
+Reviewed: 18.11.2024
 
 # When to use this asset?
 
@@ -140,31 +64,6 @@
 -- - **Description**: Index multiple schema objects for full-text search using DBMS_SEARCH.
 -- - **Example**: `EXEC DBMS_SEARCH.CREATE_INDEX('index_name', 'table_name');-->
 
-
-
-
-
-
-# Team Publications
-
-- [23ai New Features Series - Part 1](https://www.linkedin.com/posts/sonnemeyer_23aispecialists-23ainewsabrpart1-developer-activity-7196221427056889856-3HF2?utm_source=share&utm_medium=member_desktop)
-- [23ai New Features Series - Part 2](https://www.linkedin.com/posts/cristina-varas-menadas-591825119_oracle-oracle23ai-sql-activity-7198945654272864256-wduQ/?utm_source=share&utm_medium=member_ios)
-- [23ai New Features Series - Part 3](https://www.linkedin.com/posts/sonnemeyer_23aispecialists-23ainewsabrpart3-developer-activity-7201958687005982721-Oo3B?utm_source=share&utm_medium=member_desktop)
-- [23ai New Features Series - Part 4](https://www.linkedin.com/posts/sonnemeyer_23aispecialists-23ainewsabrpart4-teammates-activity-7204946957843267584-x664?utm_source=share&utm_medium=member_desktop)
-- [23ai New Features Series - Part 5](https://www.linkedin.com/posts/ppaolucci_cristinavarasmenadas-sonjameyer-activity-7207374755878887425-a--C?utm_source=share&utm_medium=member_desktop) -->
-
-
-
-
-# Useful Links
-- [Oracle Database 23ai New Features](https://apex.oracle.com/database-features/)
-
-
-<!-- # Release Information
-- **Version**: 23ai
-- **Applicable Offerings**: All Oracle Database offerings .................
-For more detailed information, please visit the [Oracle Database Features](https://apex.oracle.com/database-features/) page. -->
-
 # License
  
 Copyright (c) 2024 Oracle and/or its affiliates.
@@ -173,10 +72,3 @@
  
 See [LICENSE](https://github.com/oracle-devrel/technology-engineering/blob/main/LICENSE) for more details.
 
-
-
-<<<<<<< HEAD
-# Useful Links
-- [Oracle Database Features](https://apex.oracle.com/database-features/) page.
-=======
->>>>>>> 7f5c244d
